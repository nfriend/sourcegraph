{{define "c-sg-blue"}}#459def{{end}}
{{define "c-sg-blue-90%"}}#3e8dd7{{end}}
{{define "c-sg-blue-70%"}}#306da7{{end}}
{{define "c-sg-blue-40%"}}#1b3e5f{{end}}
{{define "c-off-white"}}#F5F5F5{{end}}
{{define "c-text"}}#333333{{end}}

{{define "ROOT"}}
<!DOCTYPE html>
<html>
  <head>
    <base href="{{.BaseURL}}">
    <title>{{template "Title" $}}</title>
    <meta charset="utf-8">
    <meta name="viewport" content="width=device-width, initial-scale=1">
    <link rel="icon" type="image/png" href="{{.BaseURL}}static/img/favicon.png" />
    <link href="//netdna.bootstrapcdn.com/bootstrap/3.3.1/css/bootstrap.min.css" rel="stylesheet">
    <link rel="stylesheet" href="//maxcdn.bootstrapcdn.com/font-awesome/4.3.0/css/font-awesome.min.css">
    <link href='https://fonts.googleapis.com/css?family=Roboto' rel='stylesheet' type='text/css'>
    <style>
    html {
      position: relative;
      min-height: 100%;
    }
    body {
      padding-top: 50px;
      background-color: {{template "c-off-white"}};
      color: {{template "c-text"}};
      font-family: 'Roboto', sans-serif;

      /* Margin bottom by footer height */
      margin-bottom: 60px;
    }
    .d0 { background-color: #bbb; }
    .d1 { background-color: #ccb7b7; }
    .d2 { background-color: #cca7a7; }
    .d3 { background-color: #cc9999; }
    .d4 { background-color: #cc8282; }
    .d5 { background-color: #cc7676; }
    .d6 { background-color: #cc4f4f; }
    .d7 { background-color: #cc3939; }
    .d8 { background-color: #cc2a2a; }
    .d9 { background-color: #cc1c1c; }
    .d10 { background-color: #cc0e0e; }

    a {
        color: {{template "c-sg-blue-70%"}};
    }
    a:hover {
      color: {{template "c-sg-blue-90%"}};
    }

    hr{
        border-top: 1px solid #D7D7D7;
    }
    code{
        background-color: #DADADA;
    }

    /* Navigation bar colors */
    .navbar-inverse {
      background-color: {{template "c-sg-blue"}};
      border-bottom: 1px solid #e3f1fb;
      font-size: 17px;
    }

    /* Navigation bar link colors */
    .navbar-inverse .navbar-nav>li>a {
      padding-top: 21px;
      height: 59px; /* -1px parent border */
      color: {{template "c-off-white"}};
    }
    .navbar-inverse .navbar-nav>li>a:hover, .navbar-inverse .navbar-nav>li>a:focus {
      color: {{template "c-off-white"}};
      background-color: {{template "c-sg-blue-70%"}};
    }
    .navbar-inverse .navbar-nav>.active>a, .navbar-inverse .navbar-nav>.active>a:hover, .navbar-inverse .navbar-nav>.active>a:focus {
      color: {{template "c-off-white"}};
      background-color: {{template "c-sg-blue-70%"}};
    }

    .logo, .logo:hover {
      height: 59px; /* -1px parent border */
      font-family: 'Roboto', sans-serif;
      text-decoration: none;
      color: {{template "c-off-white"}};
      padding-top: 16px;
      position: relative;
    }
    .logo .star{
      vertical-align: middle;
      padding-right: .2em;
      font-size: 22px;
      position: relative;
      top: 1px;
    }
    .logo .text{
      vertical-align: middle;
      font-size: 18px;
    }

    .ico-navbar {
      text-decoration: none;
      color: {{template "c-off-white"}};

      font-size: 18px;
      float: left;
      padding-right: .3em;
    }

    .footer {
      position: absolute;
      bottom: 0;
      width: 100%;
      /* Set the fixed height of the footer here */
      height: 60px;
      text-align: center;
      padding-top: .25em;
      font-size: 90%;
      background-color: transparent;
    }
    .footer p {
      margin: 0;
      text-decoration: none;
    }
    .footer a{
        color: inherit;
    }
    .footer a:hover {
      text-decoration: underline;
    }

    #pageTitle {
      margin-top: 1em;
      text-align: center;
      font-size: 40px;
    }

    .anchor {
    	display: block;
    	position: relative;
    	top: -60px;
    	visibility: hidden;
    }

    .noselect {
      -webkit-touch-callout: none;
      -webkit-user-select: none;
      -khtml-user-select: none;
      -moz-user-select: none;
      -ms-user-select: none;
      user-select: none;
    }
    .noselect {
      cursor: default;
    }
    </style>
    <script src="//code.jquery.com/jquery-2.1.1.js"></script>
    <script src="//netdna.bootstrapcdn.com/bootstrap/3.3.1/js/bootstrap.min.js"></script>
  </head>
  <body>
    <nav class="navbar navbar-inverse navbar-fixed-top" role="navigation">
      <div class="container">
        <div class="navbar-header">
          <button type="button" class="navbar-toggle collapsed" data-toggle="collapse" data-target="#navbar" aria-expanded="false" aria-controls="navbar">
            <span class="sr-only">Toggle navigation</span>
            <span class="icon-bar"></span>
            <span class="icon-bar"></span>
            <span class="icon-bar"></span>
          </button>
          <a href="{{.BaseURL}}" class="logo pull-left"><span class="star">✱</span><span class="text">Sourcegraph</span></a>
        </div>
        <div id="navbar" class="collapse navbar-collapse pull-right">
          <ul class="nav navbar-nav">
            <li {{if eq .CurrentRoute "devdoc.api"}}class="active"{{end}}>
              <a href="{{urlTo "devdoc.api"}}">
                <i class="fa fa-book ico-navbar"></i> Docs
              </a>
            </li>
            <li {{if eq .CurrentRoute "devdoc.libraries"}}class="active"{{end}}>
              <a href="{{urlTo "devdoc.libraries"}}">
                <i class="fa fa-code ico-navbar"></i> Libraries
              </a>
            </li>
            <li {{if eq .CurrentRoute "devdoc.community"}}class="active"{{end}}>
              <a href="{{urlTo "devdoc.community"}}">
                <i class="fa fa-users ico-navbar"></i> Community
              </a>
            </li>
          </ul>
        </div><!--/.nav-collapse -->
      </div>
    </nav>

    <div class="container">
      {{template "Main" $}}
    </div>

    <footer class="footer">
      <div class="container">
        <p class="text-muted">
          <a href="https://sourcegraph.com">Sourcegraph: Intelligent code collaboration for you & your team</a><br/>
<<<<<<< HEAD
          <a href="https://sourcegraph.com/about">About</a> | <a href="mailto:help@sourcegraph.com">Contact</a> | <a target="_blank" href="https://src.sourcegraph.com/api/.issues">Issues</a>
=======
          <a href="https://sourcegraph.com/about">About</a> | <a href="mailto:support@sourcegraph.com">Contact</a> | <a target="_blank" href="https://src.sourcegraph.com/api/.tracker">Questions & Issues</a>
>>>>>>> 2e3fc880
        </p>
      </div>
    </footer>
  </body>
</html>
{{end}}<|MERGE_RESOLUTION|>--- conflicted
+++ resolved
@@ -200,11 +200,7 @@
       <div class="container">
         <p class="text-muted">
           <a href="https://sourcegraph.com">Sourcegraph: Intelligent code collaboration for you & your team</a><br/>
-<<<<<<< HEAD
-          <a href="https://sourcegraph.com/about">About</a> | <a href="mailto:help@sourcegraph.com">Contact</a> | <a target="_blank" href="https://src.sourcegraph.com/api/.issues">Issues</a>
-=======
-          <a href="https://sourcegraph.com/about">About</a> | <a href="mailto:support@sourcegraph.com">Contact</a> | <a target="_blank" href="https://src.sourcegraph.com/api/.tracker">Questions & Issues</a>
->>>>>>> 2e3fc880
+          <a href="https://sourcegraph.com/about">About</a> | <a href="mailto:help@sourcegraph.com">Contact</a> | <a target="_blank" href="https://src.sourcegraph.com/api/.tracker">Questions & Issues</a>
         </p>
       </div>
     </footer>
