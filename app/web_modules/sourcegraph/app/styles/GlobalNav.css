--- conflicted
+++ resolved
@@ -24,25 +24,6 @@
 .hidden-s { composes: hidden-s from base; }
 .cool-mid-gray { composes: cool-mid-gray from colors; }
 
-<<<<<<< HEAD
-@media media-sm {
-	.logged-out-nav {
-		float: none;
-		display: block;
-		margin: auto;
-		margin-top: 1rem;
-	}
-}
-
-.username {	padding-top: 10px; }
-
-.logged-out-nav-item {
-	composes: link-subtle from typography;
-	composes: pa2 ml2 from base;
-}
-
-=======
->>>>>>> 34c16b37
 .navbar {
 	composes: bb cf from base;
 	composes: bg-white from colors;
